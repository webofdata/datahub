--- conflicted
+++ resolved
@@ -68,7 +68,6 @@
 		})
 
 		g.It("Should delete the correct old outgoing references in array after entity modified", func() {
-			g.Timeout(time.Hour * 1)
 			peopleNamespacePrefix, _ := store.NamespaceManager.AssertPrefixMappingForExpansion("http://data.mimiro.io/people/")
 			friendsDS, _ := dsm.CreateDataset("friends")
 
@@ -120,7 +119,6 @@
 		})
 
 		g.It("Should delete the correct old outgoing references after entity modified", func() {
-			g.Timeout(time.Hour * 1)
 			peopleNamespacePrefix, _ := store.NamespaceManager.AssertPrefixMappingForExpansion("http://data.mimiro.io/people/")
 			friendsDS, _ := dsm.CreateDataset("friends")
 
@@ -157,7 +155,6 @@
 		})
 
 		g.It("Should delete the correct incoming and outgoing references after entity deleted", func() {
-			g.Timeout(time.Hour * 1)
 			peopleNamespacePrefix, _ := store.NamespaceManager.AssertPrefixMappingForExpansion("http://data.mimiro.io/people/")
 			friendsDS, _ := dsm.CreateDataset("friends")
 
@@ -288,8 +285,6 @@
 		})
 
 		g.It("Should build query results", func() {
-			g.Timeout(time.Hour)
-
 			// create dataset
 			ds, err := dsm.CreateDataset("people")
 
@@ -377,228 +372,6 @@
 			g.Assert(err).IsNil()
 			g.Assert(len(invresults)).Eql(0)
 		})
-		g.It("Should respect dataset scope in queries", func() {
-			g.Timeout(time.Hour)
-
-			// namespaces
-			peopleNamespacePrefix, _ := store.NamespaceManager.AssertPrefixMappingForExpansion("http://data.mimiro.io/people/")
-			companyNamespacePrefix, _ := store.NamespaceManager.AssertPrefixMappingForExpansion("http://data.mimiro.io/company/")
-			modelNamespacePrefix, _ := store.NamespaceManager.AssertPrefixMappingForExpansion("http://data.mimiro.io/model/")
-			rdfNamespacePrefix, _ := store.NamespaceManager.AssertPrefixMappingForExpansion(RdfNamespaceExpansion)
-
-			type TestModel struct {
-				person      int   //id of a person
-				workhistory []int //list of company-ids
-				currentwork int   //id of a company
-			}
-
-			testdata := []TestModel{
-				{person: 1, workhistory: []int{}, currentwork: 1},
-				{person: 2, workhistory: []int{1}, currentwork: 2},
-				{person: 3, workhistory: []int{2}, currentwork: 1},
-				{person: 4, workhistory: []int{1, 2}, currentwork: 3},
-				{person: 5, workhistory: []int{3}, currentwork: 1},
-			}
-
-			type TestCase struct {
-				CaseID                     int
-				startURI                   string
-				predicate                  string
-				inverse                    bool
-				datasets                   []string
-				expectedRelationCount      int
-				firstRelationID            string
-				firstRelationPropertyName  string
-				firstRelationPropertyValue interface{}
-				firstRelationPropertyCheck interface{} // nil, true or false
-				extraCheck                 func(e *Entity, g *goblin.G)
-			}
-
-			const PEOPLE = "people"
-			const COMPANIES = "companies"
-			const HISTORY = "history"
-			testMatrix := []TestCase{
-				//no constraints, resolving company should work
-				{CaseID: 1, startURI: peopleNamespacePrefix + ":person-1", predicate: "http://data.mimiro.io/people/worksfor",
-					inverse: false, datasets: []string{},
-					expectedRelationCount: 2, firstRelationID: "ns4:company-1", firstRelationPropertyName: "ns4:Name", firstRelationPropertyValue: "Company 1"},
-
-				//constraint on "people" only. we should find the relation to a company in "people",
-				//but resolving the company should be omitted because we lack access to the "companies" dataset
-				{CaseID: 2, startURI: peopleNamespacePrefix + ":person-1", predicate: "http://data.mimiro.io/people/worksfor",
-					inverse: false, datasets: []string{PEOPLE},
-					expectedRelationCount: 1, firstRelationID: "ns4:company-1", firstRelationPropertyName: "ns4:Name", firstRelationPropertyValue: nil},
-
-				//constraint on "companies". we cannot access outgoing refs in the "people" or "history" datasets, therefore we should not find anything
-				{CaseID: 3, startURI: peopleNamespacePrefix + ":person-1", predicate: "http://data.mimiro.io/people/worksfor",
-					inverse: false, datasets: []string{COMPANIES},
-					expectedRelationCount: 0},
-
-				//constraint on bogus dataset. due to implementation, this dataset filter will be ignored, query behaves as unrestricted
-				//TODO: this can be discussed. Producing an error would make Queries less unpredictable. But ignoring invalid input makes the API more approachable
-				{CaseID: 4, startURI: peopleNamespacePrefix + ":person-1", predicate: "http://data.mimiro.io/people/worksfor",
-					inverse: false, datasets: []string{"bogus"},
-					expectedRelationCount: 2, firstRelationID: "ns4:company-1", firstRelationPropertyName: "ns4:Name", firstRelationPropertyValue: "Company 1"},
-
-				//constraint on history dataset. we should find an outgoing relatoin from history to a company,
-				//but company resolving should be disabled since we lack access to the companies dataset
-				{CaseID: 5, startURI: peopleNamespacePrefix + ":person-1", predicate: "http://data.mimiro.io/people/worksfor",
-					inverse: false, datasets: []string{HISTORY},
-					expectedRelationCount: 1, firstRelationID: "ns4:company-1", firstRelationPropertyName: "ns4:Name", firstRelationPropertyValue: nil},
-
-				//inverse query for "company-1", no datasets restriction. should find 3 people with resolved entities
-				{CaseID: 6, startURI: companyNamespacePrefix + ":company-1", predicate: "http://data.mimiro.io/people/worksfor",
-					inverse: true, datasets: []string{},
-					expectedRelationCount: 6, firstRelationID: "ns3:person-1", firstRelationPropertyName: "ns3:Name", firstRelationPropertyValue: "Person 1",
-					extraCheck: func(e *Entity, g *goblin.G) {
-						//we should find 4 refs for the first resolved person, from both history and people datasets
-						g.Assert(len(e.References)).Eql(4)
-					},
-				},
-
-				//inverse query for "company-1" with only "people" accessible.
-				//should still find 3 people (incoming relation is owned by people dataset, which we have access to)
-				//people should be resolved
-				//but resolved relations in people should only be "people" data with no "history" refs merged in
-				{CaseID: 7, startURI: companyNamespacePrefix + ":company-1", predicate: "http://data.mimiro.io/people/worksfor",
-					inverse: true, datasets: []string{PEOPLE},
-					expectedRelationCount: 3, firstRelationID: "ns3:person-1", firstRelationPropertyName: "ns3:Name", firstRelationPropertyCheck: true,
-					extraCheck: func(e *Entity, g *goblin.G) {
-						//make sure we only have two refs returned (worksfor + type), confirming that history refs have not been accessed
-						g.Assert(len(e.References)).Eql(2)
-					},
-				},
-
-				//inverse query for "company-1" with restriction to "companies" dataset.
-				//all incoming relations are stored in either history or people dataset.
-				//with access limited to companies dataset, we should not find incoming relations
-				{CaseID: 8, startURI: companyNamespacePrefix + ":company-1", predicate: "http://data.mimiro.io/people/worksfor",
-					inverse: true, datasets: []string{COMPANIES}, expectedRelationCount: 0,
-				},
-
-				//find person-4 and follow its workedfor relations without restriction
-				//should find 2 companies in "history" dataset, and fully resolve the company entities
-				{CaseID: 9, startURI: peopleNamespacePrefix + ":person-4", predicate: "http://data.mimiro.io/people/workedfor",
-					inverse: false, datasets: []string{}, expectedRelationCount: 2, firstRelationID: "ns4:company-1",
-					firstRelationPropertyName: "ns4:Name", firstRelationPropertyValue: "Company 1",
-				},
-
-				//find person-4 and follow its workedfor relations in dataset "history"
-				//should find 2 companies in "history" dataset,
-				//but not fully resolve the company entities because we lack access to "company"
-				{CaseID: 10, startURI: peopleNamespacePrefix + ":person-4", predicate: "http://data.mimiro.io/people/workedfor",
-					inverse: false, datasets: []string{HISTORY}, expectedRelationCount: 2, firstRelationID: "ns4:company-2",
-					firstRelationPropertyName: "ns4:Name", firstRelationPropertyValue: nil,
-				},
-
-				//find company-2 and inversely follow workedfor relations without restriction
-				//should find person 3 and 4 in "history" dataset, and fully resolve the person entities
-				{CaseID: 11, startURI: companyNamespacePrefix + ":company-2", predicate: "http://data.mimiro.io/people/workedfor",
-					inverse: true, datasets: []string{}, expectedRelationCount: 2, firstRelationID: "ns3:person-3",
-					firstRelationPropertyName: "ns3:Name", firstRelationPropertyValue: "Person 3",
-					extraCheck: func(e *Entity, g *goblin.G) {
-						//There should be 4 references both from history and people
-						if len(e.References) != 4 {
-							g.Failf("Expected %v refs in inversely found person from both people and history datasets, actual: %v", 2, len(e.References))
-						}
-						//check that reference values are merged from all datasets. type should be list of type refs from both people and history
-						if reflect.DeepEqual(e.References["ns2:type"], []string{"ns5:Person", "ns5:Employment"}) {
-							g.Failf("Expected Person+Employment as type ref values, but found %v", e.References["ns2:type"])
-						}
-					},
-				},
-
-				//find company-2 and inversely follow workedfor relations with filter on history
-				//should find person 3 and 4 in "history" dataset, but not fully resolve the person entities
-				{CaseID: 12, startURI: companyNamespacePrefix + ":company-2", predicate: "http://data.mimiro.io/people/workedfor",
-					inverse: true, datasets: []string{HISTORY}, expectedRelationCount: 2, firstRelationID: "ns3:person-3",
-					firstRelationPropertyName: "ns3:Name", firstRelationPropertyValue: nil,
-					extraCheck: func(e *Entity, g *goblin.G) {
-						//there should be 4 refs from the history entity
-						if len(e.References) != 4 {
-							g.Failf("Case 12 :: Expected %v refs in inversely found person from history dataset only, actual: %v", 4, len(e.References))
-						}
-						//but we should only find type=Employment now. not Person
-						if e.References["ns2:type"] != "ns5:Employment" {
-							g.Failf("Expected ns5:Employment as type ref value, but found %v", e.References["ns2:type"])
-						}
-					},
-				},
-
-				//find company-2 and inversely follow workedfor relations with filter on people and companies
-				//should not find any relations since history access is not allowed, and workedfor is only stored there
-				{CaseID: 13, startURI: companyNamespacePrefix + ":company-2", predicate: "http://data.mimiro.io/people/workedfor",
-					inverse: true, datasets: []string{PEOPLE, COMPANIES}, expectedRelationCount: 0,
-				},
-			}
-
-			// create dataset
-			peopleDataset, _ := dsm.CreateDataset(PEOPLE)
-			companiesDataset, _ := dsm.CreateDataset(COMPANIES)
-			employmentHistoryDataset, _ := dsm.CreateDataset(HISTORY)
-
-			for _, td := range testdata {
-				cid := companyNamespacePrefix + ":company-" + strconv.Itoa(td.currentwork)
-				_ = companiesDataset.StoreEntities([]*Entity{NewEntityFromMap(map[string]interface{}{
-					"id":    cid,
-					"props": map[string]interface{}{companyNamespacePrefix + ":Name": "Company " + strconv.Itoa(td.currentwork)},
-					"refs":  map[string]interface{}{rdfNamespacePrefix + ":type": modelNamespacePrefix + ":Company"}})})
-
-				pid := peopleNamespacePrefix + ":person-" + strconv.Itoa(td.person)
-				_ = peopleDataset.StoreEntities([]*Entity{NewEntityFromMap(map[string]interface{}{
-					"id":    pid,
-					"props": map[string]interface{}{peopleNamespacePrefix + ":Name": "Person " + strconv.Itoa(td.person)},
-					"refs": map[string]interface{}{
-						rdfNamespacePrefix + ":type":        modelNamespacePrefix + ":Person",
-						peopleNamespacePrefix + ":worksfor": companyNamespacePrefix + ":company-" + strconv.Itoa(td.currentwork),
-					}})})
-
-				var workHistory []string
-				for _, histId := range td.workhistory {
-					workHistory = append(workHistory, companyNamespacePrefix+":company-"+strconv.Itoa(histId))
-				}
-				_ = employmentHistoryDataset.StoreEntities([]*Entity{NewEntityFromMap(map[string]interface{}{
-					"id":    pid,
-					"props": map[string]interface{}{},
-					"refs": map[string]interface{}{
-						rdfNamespacePrefix + ":type":         modelNamespacePrefix + ":Employment",
-						peopleNamespacePrefix + ":Employee":  pid,
-						peopleNamespacePrefix + ":worksfor":  companyNamespacePrefix + ":company-" + strconv.Itoa(td.currentwork),
-						peopleNamespacePrefix + ":workedfor": workHistory,
-					}})})
-			}
-
-			for _, tc := range testMatrix {
-				result, _ := store.GetManyRelatedEntities([]string{tc.startURI}, tc.predicate, tc.inverse, tc.datasets)
-				g.Assert(len(result)).Eql(tc.expectedRelationCount, "Case "+strconv.Itoa(tc.CaseID))
-				if tc.expectedRelationCount == 0 {
-					continue
-				}
-				/*
-					for _, r := range result {
-						e := r[2].(*Entity)
-						t.Logf("%v",e)
-						t.Logf("%v :: %v, props: %v, refs: %v", tc.CaseID, e.ID, e.Properties, e.References)
-					}
-				*/
-				entity := result[0][2].(*Entity)
-				g.Assert(entity.ID).Eql(tc.firstRelationID, fmt.Sprintf("Case %v :: startURI was %v; dataset constraints were %v", tc.CaseID, tc.startURI, tc.datasets))
-				observedPropVal := entity.Properties[tc.firstRelationPropertyName]
-				if tc.firstRelationPropertyCheck == nil {
-					g.Assert(observedPropVal).Eql(tc.firstRelationPropertyValue,
-						fmt.Sprintf("Case %v :: should resolve Relation property %v as %v, actually observed value: %v",
-							tc.CaseID, tc.firstRelationPropertyName, tc.firstRelationPropertyValue, observedPropVal))
-				}
-				if tc.firstRelationPropertyCheck != nil && (observedPropVal == nil) == tc.firstRelationPropertyCheck {
-					g.Failf("Case %v :: should resolve Relation property %v : %v, actually observed value: %v",
-						tc.CaseID, tc.firstRelationPropertyName, tc.firstRelationPropertyCheck, observedPropVal)
-				}
-				if tc.extraCheck != nil {
-					tc.extraCheck(entity, g)
-				}
-			}
-		})
-
 	})
 }
 
@@ -1406,125 +1179,12 @@
 				StoreLocation: storeLocation,
 			}
 
-<<<<<<< HEAD
-			const PEOPLE = "people"
-			const COMPANIES = "companies"
-			const HISTORY = "history"
-			testMatrix := []TestCase{
-				//no constraints, resolving company should work
-				{CaseID: 1, startURI: peopleNamespacePrefix + ":person-1", predicate: "http://data.mimiro.io/people/worksfor",
-					inverse: false, datasets: []string{},
-					expectedRelationCount: 2, firstRelationID: "ns4:company-1", firstRelationPropertyName: "ns4:Name", firstRelationPropertyValue: "Company 1"},
-
-				//constraint on "people" only. we should find the relation to a company in "people",
-				//but resolving the company should be omitted because we lack access to the "companies" dataset
-				{CaseID: 2, startURI: peopleNamespacePrefix + ":person-1", predicate: "http://data.mimiro.io/people/worksfor",
-					inverse: false, datasets: []string{PEOPLE},
-					expectedRelationCount: 1, firstRelationID: "ns4:company-1", firstRelationPropertyName: "ns4:Name", firstRelationPropertyValue: nil},
-
-				//constraint on "companies". we cannot access outgoing refs in the "people" or "history" datasets, therefore we should not find anything
-				{CaseID: 3, startURI: peopleNamespacePrefix + ":person-1", predicate: "http://data.mimiro.io/people/worksfor",
-					inverse: false, datasets: []string{COMPANIES},
-					expectedRelationCount: 0},
-
-				//constraint on bogus dataset. due to implementation, this dataset filter will be ignored, query behaves as unrestricted
-				//TODO: this can be discussed. Producing an error would make Queries less unpredictable. But ignoring invalid input makes the API more approachable
-				{CaseID: 4, startURI: peopleNamespacePrefix + ":person-1", predicate: "http://data.mimiro.io/people/worksfor",
-					inverse: false, datasets: []string{"bogus"},
-					expectedRelationCount: 2, firstRelationID: "ns4:company-1", firstRelationPropertyName: "ns4:Name", firstRelationPropertyValue: "Company 1"},
-
-				//constraint on history dataset. we should find an outgoing relatoin from history to a company,
-				//but company resolving should be disabled since we lack access to the companies dataset
-				{CaseID: 5, startURI: peopleNamespacePrefix + ":person-1", predicate: "http://data.mimiro.io/people/worksfor",
-					inverse: false, datasets: []string{HISTORY},
-					expectedRelationCount: 1, firstRelationID: "ns4:company-1", firstRelationPropertyName: "ns4:Name", firstRelationPropertyValue: nil},
-
-				//inverse query for "company-1", no datasets restriction. should find 3 people with resolved entities
-				{CaseID: 6, startURI: companyNamespacePrefix + ":company-1", predicate: "http://data.mimiro.io/people/worksfor",
-					inverse: true, datasets: []string{},
-					expectedRelationCount: 6, firstRelationID: "ns3:person-1", firstRelationPropertyName: "ns3:Name", firstRelationPropertyValue: "Person 1",
-					extraCheck: func(e *Entity, g *goblin.G) {
-						//we should find 4 refs for the first resolved person, from both history and people datasets
-						g.Assert(len(e.References)).Eql(4)
-					},
-				},
-
-				//inverse query for "company-1" with only "people" accessible.
-				//should still find 3 people (incoming relation is owned by people dataset, which we have access to)
-				//people should be resolved
-				//but resolved relations in people should only be "people" data with no "history" refs merged in
-				{CaseID: 7, startURI: companyNamespacePrefix + ":company-1", predicate: "http://data.mimiro.io/people/worksfor",
-					inverse: true, datasets: []string{PEOPLE},
-					expectedRelationCount: 3, firstRelationID: "ns3:person-1", firstRelationPropertyName: "ns3:Name", firstRelationPropertyCheck: true,
-					extraCheck: func(e *Entity, g *goblin.G) {
-						//make sure we only have two refs returned (worksfor + type), confirming that history refs have not been accessed
-						g.Assert(len(e.References)).Eql(2)
-					},
-				},
-
-				//inverse query for "company-1" with restriction to "companies" dataset.
-				//all incoming relations are stored in either history or people dataset.
-				//with access limited to companies dataset, we should not find incoming relations
-				{CaseID: 8, startURI: companyNamespacePrefix + ":company-1", predicate: "http://data.mimiro.io/people/worksfor",
-					inverse: true, datasets: []string{COMPANIES}, expectedRelationCount: 0,
-				},
-
-				//find person-4 and follow its workedfor relations without restriction
-				//should find 2 companies in "history" dataset, and fully resolve the company entities
-				{CaseID: 9, startURI: peopleNamespacePrefix + ":person-4", predicate: "http://data.mimiro.io/people/workedfor",
-					inverse: false, datasets: []string{}, expectedRelationCount: 2, firstRelationID: "ns4:company-1",
-					firstRelationPropertyName: "ns4:Name", firstRelationPropertyValue: "Company 1",
-				},
-
-				//find person-4 and follow its workedfor relations in dataset "history"
-				//should find 2 companies in "history" dataset,
-				//but not fully resolve the company entities because we lack access to "company"
-				{CaseID: 10, startURI: peopleNamespacePrefix + ":person-4", predicate: "http://data.mimiro.io/people/workedfor",
-					inverse: false, datasets: []string{HISTORY}, expectedRelationCount: 2, firstRelationID: "ns4:company-2",
-					firstRelationPropertyName: "ns4:Name", firstRelationPropertyValue: nil,
-				},
-
-				//find company-2 and inversely follow workedfor relations without restriction
-				//should find person 3 and 4 in "history" dataset, and fully resolve the person entities
-				{CaseID: 11, startURI: companyNamespacePrefix + ":company-2", predicate: "http://data.mimiro.io/people/workedfor",
-					inverse: true, datasets: []string{}, expectedRelationCount: 2, firstRelationID: "ns3:person-3",
-					firstRelationPropertyName: "ns3:Name", firstRelationPropertyValue: "Person 3",
-					extraCheck: func(e *Entity, g *goblin.G) {
-						//There should be 4 references both from history and people
-						if len(e.References) != 4 {
-							g.Failf("Expected %v refs in inversely found person from both people and history datasets, actual: %v", 2, len(e.References))
-						}
-						//check that reference values are merged from all datasets. type should be list of type refs from both people and history
-						if reflect.DeepEqual(e.References["ns2:type"], []string{"ns5:Person", "ns5:Employment"}) {
-							g.Failf("Expected Person+Employment as type ref values, but found %v", e.References["ns2:type"])
-						}
-					},
-				},
-
-				//find company-2 and inversely follow workedfor relations with filter on history
-				//should find person 3 and 4 in "history" dataset, but not fully resolve the person entities
-				{CaseID: 12, startURI: companyNamespacePrefix + ":company-2", predicate: "http://data.mimiro.io/people/workedfor",
-					inverse: true, datasets: []string{HISTORY}, expectedRelationCount: 2, firstRelationID: "ns3:person-3",
-					firstRelationPropertyName: "ns3:Name", firstRelationPropertyValue: nil,
-					extraCheck: func(e *Entity, g *goblin.G) {
-						//there should be 4 refs from the history entity
-						if len(e.References) != 4 {
-							g.Failf("Case 12 :: Expected %v refs in inversely found person from history dataset only, actual: %v", 4, len(e.References))
-						}
-						//but we should only find type=Employment now. not Person
-						if e.References["ns2:type"] != "ns5:Employment" {
-							g.Failf("Expected ns5:Employment as type ref value, but found %v", e.References["ns2:type"])
-						}
-					},
-				},
-=======
 			devNull, _ := os.Open("/dev/null")
 			oldErr := os.Stderr
 			os.Stderr = devNull
 			lc := fxtest.NewLifecycle(test)
 			store = NewStore(lc, e, &statsd.NoOpClient{})
 			dsm = NewDsManager(lc, e, store, NoOpBus())
->>>>>>> a0729c51
 
 			err = lc.Start(context.Background())
 			g.Assert(err).IsNil()
